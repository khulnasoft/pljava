--- conflicted
+++ resolved
@@ -744,13 +744,10 @@
 		UNREL20040120  ("5e4131738cd095b7ff6367d64f809f6cec6a7ba7"),
 		EMPTY          (null);
 
-<<<<<<< HEAD
 		static final SchemaVariant REL_1_6_2       = REL_1_6_0;
 		static final SchemaVariant REL_1_6_1       = REL_1_6_0;
 
-=======
 		static final SchemaVariant REL_1_5_8       = REL_1_5_0;
->>>>>>> ec688dc1
 		static final SchemaVariant REL_1_5_7       = REL_1_5_0;
 		static final SchemaVariant REL_1_5_6       = REL_1_5_0;
 		static final SchemaVariant REL_1_5_5       = REL_1_5_0;
