/*
 * Copyright (c) 2004-2018 Tada AB and other contributors, as listed below.
 *
 * All rights reserved. This program and the accompanying materials
 * are made available under the terms of the The BSD 3-Clause License
 * which accompanies this distribution, and is available at
 * http://opensource.org/licenses/BSD-3-Clause
 *
 * Contributors:
 *   Thomas Hallgren
 *   PostgreSQL Global Development Group
 *   Chapman Flack
 */
package org.postgresql.pljava.jdbc;

import java.io.InputStream;
import java.io.Reader;
import java.math.BigDecimal;
import java.net.URL;
import java.sql.Array;
import java.sql.Array;
import java.sql.Blob;
import java.sql.Clob;
import java.sql.Date;
import java.sql.NClob;
import java.sql.Ref;
import java.sql.ResultSet;
import java.sql.RowId;
import java.sql.SQLException;
import java.sql.SQLFeatureNotSupportedException;
import java.sql.SQLXML;
import java.sql.Statement;
import java.sql.Time;
import java.sql.Timestamp;
import java.util.Calendar;
import java.util.Map;

/**
 * The {@code AbstractResultSet} serves as a base class for implementations
 * of the {@link java.sql.ResultSet} interface. All calls using columnNames are
 * translated into the corresponding call with index position computed using
 * a call to {@link java.sql.ResultSet#findColumn(String) findColumn}.
 *
 * @author Thomas Hallgren
 */
public abstract class AbstractResultSet implements ResultSet
{
	// ************************************************************
	// Pre-JDBC 4
	// Getters-by-columnName mapped to getters-by-columnIndex
	// ************************************************************

	@Override
	public Array getArray(String columnName)
	throws SQLException
	{
		return this.getArray(this.findColumn(columnName));
	}

	@Override
	public InputStream getAsciiStream(String columnName)
	throws SQLException
	{
		return this.getAsciiStream(this.findColumn(columnName));
	}

	@Override
	public BigDecimal getBigDecimal(String columnName)
	throws SQLException
	{
		return this.getBigDecimal(this.findColumn(columnName));
	}

	/**
	 * @deprecated
	 */
	@Override
	public BigDecimal getBigDecimal(String columnName, int scale)
	throws SQLException
	{
		return this.getBigDecimal(this.findColumn(columnName), scale);
	}

	@Override
	public InputStream getBinaryStream(String columnName)
	throws SQLException
	{
		return this.getBinaryStream(this.findColumn(columnName));
	}

	@Override
	public Blob getBlob(String columnName)
	throws SQLException
	{
		return this.getBlob(this.findColumn(columnName));
	}

	@Override
	public boolean getBoolean(String columnName)
	throws SQLException
	{
		return this.getBoolean(this.findColumn(columnName));
	}

	@Override
	public byte getByte(String columnName)
	throws SQLException
	{
		return this.getByte(this.findColumn(columnName));
	}

	@Override
	public byte[] getBytes(String columnName)
	throws SQLException
	{
		return this.getBytes(this.findColumn(columnName));
	}

	@Override
	public Reader getCharacterStream(String columnName)
	throws SQLException
	{
		return this.getCharacterStream(this.findColumn(columnName));
	}

	@Override
	public Clob getClob(String columnName)
	throws SQLException
	{
		return this.getClob(this.findColumn(columnName));
	}

	@Override
	public Date getDate(String columnName)
	throws SQLException
	{
		return this.getDate(this.findColumn(columnName));
	}

	@Override
	public Date getDate(String columnName, Calendar cal)
	throws SQLException
	{
		return this.getDate(this.findColumn(columnName), cal);
	}

	@Override
	public double getDouble(String columnName)
	throws SQLException
	{
		return this.getDouble(this.findColumn(columnName));
	}

	@Override
	public float getFloat(String columnName)
	throws SQLException
	{
		return this.getFloat(this.findColumn(columnName));
	}

	@Override
	public int getInt(String columnName)
	throws SQLException
	{
		return this.getInt(this.findColumn(columnName));
	}

	@Override
	public long getLong(String columnName)
	throws SQLException
	{
		return this.getLong(this.findColumn(columnName));
	}

	@Override
	public Object getObject(String columnName)
	throws SQLException
	{
		return this.getObject(this.findColumn(columnName));
	}

	@Override
	public Object getObject(String columnName, Map map)
	throws SQLException
	{
		return this.getObject(this.findColumn(columnName), map);
	}

<<<<<<< HEAD
=======
	@Override
>>>>>>> c6474ebf
	public Ref getRef(String columnName)
	throws SQLException
	{
		return this.getRef(this.findColumn(columnName));
	}

	@Override
	public short getShort(String columnName)
	throws SQLException
	{
		return this.getShort(this.findColumn(columnName));
	}

	@Override
	public String getString(String columnName)
	throws SQLException
	{
		return this.getString(this.findColumn(columnName));
	}

	@Override
	public Time getTime(String columnName)
	throws SQLException
	{
		return this.getTime(this.findColumn(columnName));
	}

	@Override
	public Time getTime(String columnName, Calendar cal)
	throws SQLException
	{
		return this.getTime(this.findColumn(columnName), cal);
	}

	@Override
	public Timestamp getTimestamp(String columnName)
	throws SQLException
	{
		return this.getTimestamp(this.findColumn(columnName));
	}

	@Override
	public Timestamp getTimestamp(String columnName, Calendar cal)
	throws SQLException
	{
		return this.getTimestamp(this.findColumn(columnName), cal);
	}

	/**
	 * @deprecated
	 */
	@Override
	public InputStream getUnicodeStream(String columnName)
	throws SQLException
	{
		return this.getUnicodeStream(this.findColumn(columnName));
	}

	@Override
	public URL getURL(String columnName)
	throws SQLException
	{
		return this.getURL(this.findColumn(columnName));
	}

	// ************************************************************
	// Pre-JDBC 4
	// Updaters-by-columnName mapped to updaters-by-columnIndex
	// ************************************************************

	@Override
	public void updateArray(String columnName, Array x)
	throws SQLException
	{
		this.updateArray(this.findColumn(columnName), x);
	}

	@Override
	public void updateAsciiStream(String columnName, InputStream x, int length)
	throws SQLException
	{
		this.updateAsciiStream(this.findColumn(columnName), x, length);
	}

	@Override
	public void updateBigDecimal(String columnName, BigDecimal x)
	throws SQLException
	{
		this.updateBigDecimal(this.findColumn(columnName), x);
	}

	@Override
	public void updateBinaryStream(String columnName, InputStream x, int length)
	throws SQLException
	{
		this.updateBinaryStream(this.findColumn(columnName), x, length);
	}

	@Override
	public void updateBlob(String columnName, Blob x)
	throws SQLException
	{
		this.updateBlob(this.findColumn(columnName), x);
	}

	@Override
	public void updateBoolean(String columnName, boolean x)
	throws SQLException
	{
		this.updateBoolean(this.findColumn(columnName), x);
	}

	@Override
	public void updateByte(String columnName, byte x)
	throws SQLException
	{
		this.updateByte(this.findColumn(columnName), x);
	}

	@Override
	public void updateBytes(String columnName, byte x[])
	throws SQLException
	{
		this.updateBytes(this.findColumn(columnName), x);
	}

	@Override
	public void updateCharacterStream(String columnName, Reader x, int length)
	throws SQLException
	{
		this.updateCharacterStream(this.findColumn(columnName), x, length);
	}

	@Override
	public void updateClob(String columnName, Clob x)
	throws SQLException
	{
		this.updateClob(this.findColumn(columnName), x);
	}

	@Override
	public void updateDate(String columnName, Date x)
	throws SQLException
	{
		this.updateDate(this.findColumn(columnName), x);
	}

	@Override
	public void updateDouble(String columnName, double x)
	throws SQLException
	{
		this.updateDouble(this.findColumn(columnName), x);
	}

	@Override
	public void updateFloat(String columnName, float x)
	throws SQLException
	{
		this.updateFloat(this.findColumn(columnName), x);
	}

	@Override
	public void updateInt(String columnName, int x)
	throws SQLException
	{
		this.updateInt(this.findColumn(columnName), x);
	}

	@Override
	public void updateLong(String columnName, long x)
	throws SQLException
	{
		this.updateLong(this.findColumn(columnName), x);
	}

	@Override
	public void updateNull(String columnName)
	throws SQLException
	{
		this.updateNull(this.findColumn(columnName));
	}

	@Override
	public void updateObject(String columnName, Object x)
	throws SQLException
	{
		this.updateObject(this.findColumn(columnName), x);
	}

	@Override
	public void updateObject(String columnName, Object x, int scale)
	throws SQLException
	{
		this.updateObject(this.findColumn(columnName), x, scale);
	}

	@Override
	public void updateRef(String columnName, Ref x)
	throws SQLException
	{
		this.updateRef(this.findColumn(columnName), x);
	}

	@Override
	public void updateShort(String columnName, short x)
	throws SQLException
	{
		this.updateShort(this.findColumn(columnName), x);
	}

	@Override
	public void updateString(String columnName, String x)
	throws SQLException
	{
		this.updateString(this.findColumn(columnName), x);
	}

	@Override
	public void updateTime(String columnName, Time x)
	throws SQLException
	{
		this.updateTime(this.findColumn(columnName), x);
	}

	@Override
	public void updateTimestamp(String columnName, Timestamp x)
	throws SQLException
	{
		this.updateTimestamp(this.findColumn(columnName), x);
	}

	// ************************************************************
	// Pre-JDBC 4
	// Trivial default implementations for some methods inquiring
	// ResultSet status.
	// ************************************************************

	/**
	 * Returns null if not overridden in a subclass.
	 */
	@Override
	public String getCursorName()
	throws SQLException
	{
		return null;
	}

	/**
	 * Returns null if not overridden in a subclass.
	 */
	@Override
	public Statement getStatement()
	throws SQLException
	{
		return null;
	}

	// ************************************************************
	// Implementation of JDBC 4 methods. Methods go here if they
	// don't throw SQLFeatureNotSupportedException; they can be
	// considered implemented even if they do nothing useful, as
	// long as that's an allowed behavior by the JDBC spec.
	// ************************************************************

	@Override
	public boolean isWrapperFor(Class<?> iface)
	throws SQLException
	{
		return iface.isInstance(this);
	}

	@Override
	public <T> T unwrap(Class<T> iface)
	throws SQLException
	{
		if ( iface.isInstance(this) )
			return iface.cast(this);
		throw new SQLFeatureNotSupportedException
		( this.getClass().getSimpleName()
		  + " does not wrap " + iface.getName(),
		  "0A000" );
	}

<<<<<<< HEAD
=======
	@Override
>>>>>>> c6474ebf
	public void updateSQLXML(int columnIndex, SQLXML xmlObject)
	throws SQLException
	{
		updateObject(columnIndex, xmlObject);
	}

<<<<<<< HEAD
=======
	@Override
>>>>>>> c6474ebf
	public void updateSQLXML(String columnLabel, SQLXML xmlObject)
	throws SQLException
	{
		updateObject(columnLabel, xmlObject);
	}

<<<<<<< HEAD
	public SQLXML getSQLXML(int columnIndex)
	throws SQLException
	{
		return (SQLXML)getObject(columnIndex);
	}

	public SQLXML getSQLXML(String columnLabel)
	throws SQLException
	{
		return (SQLXML)getObject(columnLabel);
=======
	@Override
	public SQLXML getSQLXML(int columnIndex)
	throws SQLException
	{
		return getObject(columnIndex, SQLXML.class);
	}

	@Override
	public SQLXML getSQLXML(String columnLabel)
	throws SQLException
	{
		return getObject(columnLabel, SQLXML.class);
>>>>>>> c6474ebf
	}

	// ************************************************************
	// Non-implementation of JDBC 4 methods.
	// ************************************************************

	@Override
	public void updateNClob(int columnIndex, NClob nClob)
	throws SQLException
	{
		throw new SQLFeatureNotSupportedException( this.getClass() + 
			".updateNClob( int, NClob ) not implemented yet.", 
							   "0A000" );
	}

	@Override
	public void updateNClob(String columnLabel, NClob nClob)
	throws SQLException
	{
		throw new SQLFeatureNotSupportedException( this.getClass() +
			".updateNClob( String, NClob ) not implemented yet.",
							   "0A000" );
	}

	@Override
	public void updateNClob(int columnIndex, Reader reader)
	throws SQLException
	{
		throw new SQLFeatureNotSupportedException( this.getClass() +
			".updateNClob( int, Reader ) not implemented yet.",
							   "0A000" );
	}

	@Override
	public void updateNClob(int columnIndex, Reader reader, long length)
	throws SQLException
	{
		throw new SQLFeatureNotSupportedException( this.getClass() +
			".updateNClob( int, Reader, long ) not implemented yet.",
							   "0A000" );
	}

	@Override
	public void updateNClob(String columnLabel, Reader reader)
	throws SQLException
	{
		throw new SQLFeatureNotSupportedException( this.getClass() +
			".updateNClob( String, Reader ) not implemented yet.",
							   "0A000" );
	}

	@Override
	public void updateNClob(String columnLabel, Reader reader, long length)
	throws SQLException
	{
		throw new SQLFeatureNotSupportedException( this.getClass() +
			".updateNClob( String, Reader, long ) not implemented yet.", 
							   "0A000" );
	}

	@Override
	public void updateClob(int columnIndex, Reader reader)
	throws SQLException
	{
		throw new SQLFeatureNotSupportedException( this.getClass() +
			".updateClob( int, Reader ) not implemented yet.", 
							   "0A000" );
	}

	@Override
	public void updateClob(int columnIndex, Reader reader, long length)
	throws SQLException
	{
		throw new SQLFeatureNotSupportedException( this.getClass() +
			".updateClob( int, Reader, long ) not implemented yet.", 
							   "0A000" );
	}

	@Override
	public void updateClob(String columnLabel, Reader reader)
	throws SQLException
	{
		throw new SQLFeatureNotSupportedException( this.getClass() +
			".updateClob( String, Reader ) not implemented yet.", 
							   "0A000" );
	}

	@Override
	public void updateClob(String columnLabel, Reader reader, long length)
	throws SQLException
	{
		throw new SQLFeatureNotSupportedException( this.getClass() +
			".updateClob( String, Reader, long ) not implemented yet.", 
							   "0A000" );
	}

	@Override
	public void updateBlob(int columnIndex, InputStream inputStream)
	throws SQLException
	{
		throw new SQLFeatureNotSupportedException( this.getClass() +
			".updateBlob( int, InputStream ) not implemented yet.", 
							   "0A000" );
	}

	@Override
	public void updateBlob(int columnIndex, InputStream inputStream, long length)
	throws SQLException
	{
		throw new SQLFeatureNotSupportedException( this.getClass() +
			".updateBlob( int, InputStream, long ) not implemented yet.", 
							   "0A000" );
	}

	@Override
	public void updateBlob(String columnLabel, InputStream inputStream)
	throws SQLException
	{
		throw new SQLFeatureNotSupportedException( this.getClass() +
			".updateBlob( String, InputStream ) not implemented yet.", 
							   "0A000" );
	}

	@Override
	public void updateBlob(String columnLabel, InputStream inputStream, long length)
	throws SQLException
	{
		throw new SQLFeatureNotSupportedException( this.getClass() +
			".updateBlob( String, InputStream, long ) not implemented yet.", 
							   "0A000" );
	}

	@Override
	public void updateCharacterStream(int columnIndex, Reader x)
	throws SQLException
	{
		throw new SQLFeatureNotSupportedException( this.getClass() +
			".updateCharacterStream( int, Reader ) not implemented yet.", 
							   "0A000" );
	}

	@Override
	public void updateCharacterStream(int columnIndex, Reader x, long length)
	throws SQLException
	{
		throw new SQLFeatureNotSupportedException( this.getClass() +
			".updateCharacterStream( int, Reader, long ) not implemented yet.", 
							   "0A000" );
	}

	@Override
	public void updateCharacterStream(String ColumnLabel, Reader x)
	throws SQLException
	{
		throw new SQLFeatureNotSupportedException( this.getClass() +
			".updateCharacterStream( String, Reader ) not implemented yet.", 
							   "0A000" );
	}

	@Override
	public void updateCharacterStream(String ColumnLabel, Reader x, long length)
	throws SQLException
	{
		throw new SQLFeatureNotSupportedException( this.getClass() +
			".updateCharacterStream( String, Reader, long ) not implemented yet.", 
							   "0A000" );
	}

	@Override
	public void updateBinaryStream(String columnLabel, InputStream x)
	throws SQLException
	{
		throw new SQLFeatureNotSupportedException( this.getClass() +
			".updateBinaryStream( String, InputStream ) not implemented yet.", 
							   "0A000" );
	}

	@Override
	public void updateBinaryStream(String columnLabel, InputStream x, long length)
	throws SQLException
	{
		throw new SQLFeatureNotSupportedException( this.getClass() +
			".updateBinaryStream( String, InputStream, long ) not implemented yet.", 
							   "0A000" );
	}

	@Override
	public void updateBinaryStream(int columnIndex, InputStream x)
	throws SQLException
	{
		throw new SQLFeatureNotSupportedException( this.getClass() +
			".updateBinaryStream( int, InputStream ) not implemented yet.", 
							   "0A000" );
	}

	@Override
	public void updateBinaryStream(int columnIndex, InputStream x, long length)
	throws SQLException
	{
		throw new SQLFeatureNotSupportedException( this.getClass() +
			".updateBinaryStream( int, InputStream, long ) not implemented yet.", 
							   "0A000" );
	}

	@Override
	public void updateAsciiStream(String columnLabel, InputStream x)
	throws SQLException
	{
		throw new SQLFeatureNotSupportedException( this.getClass() +
			".updateAsciiStream( String, InputStream ) not implemented yet.", "0A000" );
	}

	@Override
	public void updateAsciiStream(String columnLabel, InputStream x, long length)
	throws SQLException
	{
		throw new SQLFeatureNotSupportedException( this.getClass() +
			".updateAsciiStream( String, InputStream, long ) not implemented yet.", "0A000" );
	}

	@Override
	public void updateAsciiStream(int columnIndex, InputStream x)
	throws SQLException
	{
		throw new SQLFeatureNotSupportedException( this.getClass() +
			".updateAsciiStream( int, InputStream ) not implemented yet.",
							   "0A000" );
	}

	@Override
	public void updateAsciiStream(int columnIndex, InputStream x, long length)
	throws SQLException
	{
		throw new SQLFeatureNotSupportedException( this.getClass() +
			".updateAsciiStream( int, InputStream, long ) not implemented yet.", 
							   "0A000" );
	}

	@Override
	public void updateNCharacterStream(String columnLabel, Reader reader)
	throws SQLException
	{
		throw new SQLFeatureNotSupportedException( this.getClass() +
			".updateNCharacterStream( String, Reader ) not implemented yet.", 
							   "0A000" );
	}

	@Override
	public void updateNCharacterStream(String columnLabel, Reader reader, long length)
	throws SQLException
	{
		throw new SQLFeatureNotSupportedException( this.getClass() +
			".updateNCharacterStream( String, Reader, long ) not implemented yet.", 
							   "0A000" );
	}

	@Override
	public void updateNCharacterStream(int columnIndex, Reader reader)
	throws SQLException
	{
		throw new SQLFeatureNotSupportedException( this.getClass() +
			".updateNCharacterStream( int, Reader ) not implemented yet.", 
							   "0A000" );
	}

	@Override
	public void updateNCharacterStream(int columnIndex, Reader reader, long length)
	throws SQLException
	{
		throw new SQLFeatureNotSupportedException( this.getClass() +
			".updateNCharaterStream( int, Reader, long] ) not implemented yet.", 
							   "0A000" );
	}

	@Override
	public Reader getNCharacterStream(String columnLabel)
	throws SQLException
	{
		throw new SQLFeatureNotSupportedException( this.getClass() +
			".getNCharacterStream( String ) not implemented yet.",
							   "0A000" );
	}

	@Override
	public Reader getNCharacterStream(int columnIndex)
	throws SQLException
	{
		throw new SQLFeatureNotSupportedException( this.getClass() +
			".gett( int ) not implemented yet.", "0A000" );
	}

	@Override
	public String getNString(int columnIndex)
	throws SQLException
	{
		throw new SQLFeatureNotSupportedException( this.getClass() +
			".getNString( int ) not implemented yet.", "0A000" );
	}

	@Override
	public String getNString(String columnLabel)
	throws SQLException
	{
		throw new SQLFeatureNotSupportedException( this.getClass() +
			".getNString( String ) not implemented yet.", 
							   "0A000" );
	}

<<<<<<< HEAD
=======
	@Override
>>>>>>> c6474ebf
	public NClob getNClob(String columnLabel)
	throws SQLException
	{
		throw new SQLFeatureNotSupportedException( this.getClass() +
			".getNClob( String ) not implemented yet.", "0A000" );
	}

	@Override
	public NClob getNClob(int columnIndex)
	throws SQLException
	{
		throw new SQLFeatureNotSupportedException( this.getClass() +
			".getNClob( int ) not implemented yet.", "0A000" );
	}

	@Override
	public void updateNString(String columnLabel, String nString)
	throws SQLException
	{
		throw new SQLFeatureNotSupportedException( this.getClass() +
			".updateNString( String, String ) not implemented yet.", 
							   "0A000" );
	}

	@Override
	public void updateNString(int columnIndex, String nString)
	throws SQLException
	{
		throw new SQLFeatureNotSupportedException( this.getClass() +
			".updateNString( String, Object[] ) not implemented yet.", 
							   "0A000" );
	}

	@Override
	public void updateRowId(int columnIndex, RowId x)
	throws SQLException
	{
		throw new SQLFeatureNotSupportedException( this.getClass() +
			".updateRowId( int, RowId ) not implemented yet.", 
							   "0A000" );
	}

	@Override
	public void updateRowId(String columnLabel, RowId x)
	throws SQLException
	{
		throw new SQLFeatureNotSupportedException( this.getClass() +
			".updateRowId( String, RowId ) not implemented yet.", 
							   "0A000" );
	}

	@Override
	public RowId getRowId(int columnIndex)
	throws SQLException
	{
		throw new SQLFeatureNotSupportedException( this.getClass() +
			"getRowId( int ) not implemented yet.", "0A000" );
	}

	@Override
	public RowId getRowId(String columnLabel)
	throws SQLException
	{
		throw new SQLFeatureNotSupportedException( this.getClass() +
			".getRowId( String ) not implemented yet.", "0A000" );
	}

	// ************************************************************
<<<<<<< HEAD
	// Implementation of JDBC 4.1 methods. These are half-baked at
	// the moment: the type parameter isn't able to /influence/
	// what type is returned, but only to fail if what gets
	// returned by default isn't that.
	// ************************************************************

	public <T> T getObject(int columnIndex, Class<T> type)
	throws SQLException
	{
		final Object obj = getObject( columnIndex );
		if ( type.isInstance(obj) )
			return type.cast(obj);
		throw new SQLException( "Cannot convert " + obj.getClass().getName() +
			" to " + type );
	}

	public <T> T getObject(String columnName, Class<T> type)
	throws SQLException
	{
		final Object obj = getObject( columnName );
		if ( type.isInstance(obj) )
			return type.cast(obj);
		throw new SQLException( "Cannot convert " + obj.getClass().getName() +
			" to " + type );
=======
	// Implementation of JDBC 4.1 methods.
	// Add @Override here once Java back horizon advances to 7.
	// ************************************************************

	public <T> T getObject(String columnName, Class<T> type)
	throws SQLException
	{
		return this.getObject(this.findColumn(columnName), type);
>>>>>>> c6474ebf
	}
}<|MERGE_RESOLUTION|>--- conflicted
+++ resolved
@@ -186,10 +186,7 @@
 		return this.getObject(this.findColumn(columnName), map);
 	}
 
-<<<<<<< HEAD
-=======
-	@Override
->>>>>>> c6474ebf
+	@Override
 	public Ref getRef(String columnName)
 	throws SQLException
 	{
@@ -473,51 +470,32 @@
 		  "0A000" );
 	}
 
-<<<<<<< HEAD
-=======
-	@Override
->>>>>>> c6474ebf
+	@Override
 	public void updateSQLXML(int columnIndex, SQLXML xmlObject)
 	throws SQLException
 	{
 		updateObject(columnIndex, xmlObject);
 	}
 
-<<<<<<< HEAD
-=======
-	@Override
->>>>>>> c6474ebf
+	@Override
 	public void updateSQLXML(String columnLabel, SQLXML xmlObject)
 	throws SQLException
 	{
 		updateObject(columnLabel, xmlObject);
 	}
 
-<<<<<<< HEAD
+	@Override
 	public SQLXML getSQLXML(int columnIndex)
 	throws SQLException
 	{
-		return (SQLXML)getObject(columnIndex);
-	}
-
+		return getObject(columnIndex, SQLXML.class);
+	}
+
+	@Override
 	public SQLXML getSQLXML(String columnLabel)
 	throws SQLException
 	{
-		return (SQLXML)getObject(columnLabel);
-=======
-	@Override
-	public SQLXML getSQLXML(int columnIndex)
-	throws SQLException
-	{
-		return getObject(columnIndex, SQLXML.class);
-	}
-
-	@Override
-	public SQLXML getSQLXML(String columnLabel)
-	throws SQLException
-	{
 		return getObject(columnLabel, SQLXML.class);
->>>>>>> c6474ebf
 	}
 
 	// ************************************************************
@@ -826,10 +804,7 @@
 							   "0A000" );
 	}
 
-<<<<<<< HEAD
-=======
-	@Override
->>>>>>> c6474ebf
+	@Override
 	public NClob getNClob(String columnLabel)
 	throws SQLException
 	{
@@ -898,32 +873,6 @@
 	}
 
 	// ************************************************************
-<<<<<<< HEAD
-	// Implementation of JDBC 4.1 methods. These are half-baked at
-	// the moment: the type parameter isn't able to /influence/
-	// what type is returned, but only to fail if what gets
-	// returned by default isn't that.
-	// ************************************************************
-
-	public <T> T getObject(int columnIndex, Class<T> type)
-	throws SQLException
-	{
-		final Object obj = getObject( columnIndex );
-		if ( type.isInstance(obj) )
-			return type.cast(obj);
-		throw new SQLException( "Cannot convert " + obj.getClass().getName() +
-			" to " + type );
-	}
-
-	public <T> T getObject(String columnName, Class<T> type)
-	throws SQLException
-	{
-		final Object obj = getObject( columnName );
-		if ( type.isInstance(obj) )
-			return type.cast(obj);
-		throw new SQLException( "Cannot convert " + obj.getClass().getName() +
-			" to " + type );
-=======
 	// Implementation of JDBC 4.1 methods.
 	// Add @Override here once Java back horizon advances to 7.
 	// ************************************************************
@@ -932,6 +881,5 @@
 	throws SQLException
 	{
 		return this.getObject(this.findColumn(columnName), type);
->>>>>>> c6474ebf
 	}
 }