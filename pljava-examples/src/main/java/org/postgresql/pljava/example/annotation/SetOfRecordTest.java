--- conflicted
+++ resolved
@@ -1,9 +1,5 @@
 /*
-<<<<<<< HEAD
- * Copyright (c) 2004-2022 Tada AB and other contributors, as listed below.
-=======
  * Copyright (c) 2004-2023 Tada AB and other contributors, as listed below.
->>>>>>> 5ba9121b
  *
  * All rights reserved. This program and the accompanying materials
  * are made available under the terms of the The BSD 3-Clause License
@@ -31,13 +27,8 @@
  * the {@link ResultSet} from any SQL {@code SELECT} query passed as a string
  * to the {@link #executeSelect executeSelect} function.
  */
-<<<<<<< HEAD
-@SQLAction(requires="selecttorecords fn", implementor="postgresql_ge_80400",
+@SQLAction(requires="selecttorecords fn",
 install={
-=======
-@SQLAction(requires="selecttorecords fn",
-install=
->>>>>>> 5ba9121b
 " SELECT " +
 "  CASE WHEN r IS DISTINCT FROM ROW('Foo'::varchar, 1::integer, 1.5::float, " +
 "       23.67::decimal(8,2), '2005-06-01'::date, '20:56'::time, " +
