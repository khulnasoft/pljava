# These only_commits and branches settings ought to pretty much suppress
# Appveyor, whose runs have all been failing lately because of Maven repository
# connection resets that don't seem reproducible locally. This can be revisited
# later to see if things might be working again.
only_commits:
  message: /appveyor/
branches:
  only:
    - appveyor
image: Visual Studio 2019
environment:
  APPVEYOR_RDP_PASSWORD: MrRobot@2020
  VCVARSALL: C:\Program Files (x86)\Microsoft Visual Studio 14.0\VC\vcvarsall.bat
  matrix:
<<<<<<< HEAD
#   - SYS: MINGW
#     JDK: 9
#     PG: 14
#   - SYS: MINGW
#     JDK: 10
#     PG: 14
    - SYS: MINGW
      JDK: 11
      PG: 14
    - SYS: MINGW
      JDK: 12
      PG: 14
    - SYS: MINGW
      JDK: 13
      PG: 14
    - SYS: MINGW
      JDK: 14
      PG: 14
    - SYS: MINGW
      JDK: 15
      PG: 14
    - SYS: MSVC
      JDK: 15
      PG: 13
#   - SYS: MSVC
#     JDK: 14
#     PG: 13
#   - SYS: MSVC
#     JDK: 13
#     PG: 13
#   - SYS: MSVC
#     JDK: 12
#     PG: 13
    - SYS: MSVC
      JDK: 11
      PG: 13
#   - SYS: MSVC
#     JDK: 10
#     PG: 13
#   - SYS: MSVC
#     JDK: 9
#     PG: 12
#   - SYS: MSVC
#     JDK: 14
#     PG: 11
#   - SYS: MSVC
#     JDK: 14
#     PG: 10
#   - SYS: MSVC
#     JDK: 14
#     PG: 9.6
=======
    - SYS: MINGW
      JDK: 11
      PG: pacman
    - SYS: MINGW
      JDK: 17
      PG: pacman
    - SYS: MINGW
      JDK: 19
      PG: pacman
    - SYS: MINGW
      JDK: 21
      PG: pacman
    - SYS: MSVC
      JDK: 21
      PG: 15
    - SYS: MSVC
      JDK: 21
      PG: 14
    - SYS: MSVC
      JDK: 21
      PG: 13
    - SYS: MSVC
      JDK: 21
      PG: 12
    - SYS: MSVC
      JDK: 11
      PG: 9.6
>>>>>>> fb5bf6f9
before_build:
  - ps: .appveyor/appveyor_download_java.ps1
  - set JAVA_HOME=%ProgramFiles%\Java\jdk%JDK%
  - path %JAVA_HOME%\bin;%PATH%
  - '"%VCVARSALL%" x86'
  - '"%VCVARSALL%" amd64'
  - ps: $Env:JAVA_HOME = "C:\Program Files\Java\jdk$Env:JDK"
  - ps: $Env:Path = "$Env:JAVA_HOME\bin;" + $Env:Path
build_script:
  - .appveyor\appveyor_mingw_or_msvc.bat
#  - ps: $blockRdp = $true; iex ((new-object net.webclient).DownloadString('https://raw.githubusercontent.com/appveyor/ci/master/scripts/enable-rdp.ps1'))
test_script:
  - ps: |
      $pgConfig = $Env:pgConfig

      $packageJar = ('pljava-packaging' |
        Get-ChildItem -Recurse -Filter pljava-pg*.jar
      ).FullName

      $mavenRepo = "$env:UserProfile\.m2\repository"

      $saxonVer = (Join-Path $mavenRepo "net\sf\saxon\Saxon-HE" |
        Get-ChildItem -Recurse -Filter Saxon-HE-*.jar |
        Select-Object -Last 1
      ).Directory.Name

      $jdbcJar = (Join-Path $mavenRepo "com\impossibl\pgjdbc-ng\pgjdbc-ng-all" |
        Get-ChildItem -Recurse -Filter pgjdbc-ng-all-*.jar |
        Select-Object -Last 1
      ).FullName

      @'
      boolean succeeding = false; // begin pessimistic

      import static java.nio.file.Files.createTempFile;
      import static java.nio.file.Files.write;
      import java.nio.file.Path;
      import static java.nio.file.Paths.get;
      import java.sql.Connection;
      import java.sql.PreparedStatement;
      import java.sql.ResultSet;
      import org.postgresql.pljava.packaging.Node;
      import static org.postgresql.pljava.packaging.Node.q;
      import static org.postgresql.pljava.packaging.Node.stateMachine;
      import static org.postgresql.pljava.packaging.Node.isVoidResultSet;
      import static
        org.postgresql.pljava.packaging.Node.NOTHING_OR_PGJDBC_ZERO_COUNT;
      /*
       * Imports that will be needed to serve a jar file over http
       * when the time comes for testing that.
       */
      import static java.nio.charset.StandardCharsets.UTF_8;
      import java.util.jar.Attributes;
      import java.util.jar.Manifest;
      import java.util.jar.JarOutputStream;
      import java.util.zip.ZipEntry;
      import com.sun.net.httpserver.BasicAuthenticator;
      import com.sun.net.httpserver.HttpContext;
      import com.sun.net.httpserver.HttpExchange;
      import com.sun.net.httpserver.HttpHandler;
      import com.sun.net.httpserver.HttpServer;

      System.setErr(System.out); // PowerShell makes a mess of stderr output

      Node.main(new String[0]); // Extract the files (with output to stdout)

      String vmopts = "-enableassertions:org.postgresql.pljava... -Xcheck:jni";

      if ( 17 < Runtime.version().feature() )
        vmopts += " -Djava.security.manager=allow";

      Node n1 = Node.get_new_node("TestNode1");

      n1.use_pg_ctl(true);

      /*
       * Keep a tally of the three types of diagnostic notices that may be
       * received, and, independently, how many represent no-good test results
       * (error always, but also warning if seen from the tests in the
       * examples.jar deployment descriptor).
       */
      Map<String,Integer> results =
        Stream.of("info", "warning", "error", "ng").collect(
          LinkedHashMap<String,Integer>::new,
          (m,k) -> m.put(k, 0), (r,s) -> {});

      boolean isDiagnostic(Object o, Set<String> whatIsNG)
      {
        if ( ! ( o instanceof Throwable ) )
          return false;
        String[] parts = Node.classify((Throwable)o);
        String type = parts[0];
        String message = parts[2];
        results.compute(type, (k,v) -> 1 + v);
        if ( whatIsNG.contains(type) )
          if ( ! "warning".equals(type)  ||  ! message.startsWith("[JEP 411]") )
            results.compute("ng", (k,v) -> 1 + v);
        return true;
      }

      /*
       * Write a trial policy into a temporary file in n's data_dir,
       * and set pljava.vmoptions accordingly over connection c.
       * Returns the 'succeeding' flag from the state machine looking
       * at the command results.
       */
      boolean useTrialPolicy(Node n, Connection c, List<String> contents)
      throws Exception
      {
        Path trialPolicy =
          createTempFile(n.data_dir().getParent(), "trial", "policy");

        write(trialPolicy, contents);

        PreparedStatement setVmOpts = c.prepareStatement(
          "SELECT null::pg_catalog.void" +
          " FROM pg_catalog.set_config('pljava.vmoptions', ?, false)"
        );

        setVmOpts.setString(1, vmopts +
          " -Dorg.postgresql.pljava.policy.trial=" + trialPolicy.toUri());

        return stateMachine(
          "change pljava.vmoptions",
          null,

          q(setVmOpts, setVmOpts::execute)
          .flatMap(Node::semiFlattenDiagnostics)
          .peek(Node::peek),

          (o,p,q) -> isDiagnostic(o, Set.of("error")) ? 1 : -2,
          (o,p,q) -> isVoidResultSet(o, 1, 1) ? 3 : false,
          (o,p,q) -> null == o
        );
      }

      try (
        AutoCloseable t1 = n1.initialized_cluster(
          p->p.redirectErrorStream(true));
        AutoCloseable t2 = n1.started_server(Map.of(
          "client_min_messages", "info",
          "pljava.vmoptions", vmopts
        ), p->p.redirectErrorStream(true));
      )
      {
        try ( Connection c = n1.connect() )
        {
          succeeding = true; // become optimistic, will be using &= below

          succeeding &= stateMachine(
            "create extension no result",
            null,

            q(c, "CREATE EXTENSION pljava")
            .flatMap(Node::semiFlattenDiagnostics)
            .peek(Node::peek),

            // state 1: consume any diagnostics, or show same item to state 2
            (o,p,q) -> isDiagnostic(o, Set.of("error")) ? 1 : -2,

            NOTHING_OR_PGJDBC_ZERO_COUNT, // state 2

            // state 3: must be end of input
            (o,p,q) -> null == o
          );
        }

        /*
         * Get a new connection; 'create extension' always sets a near-silent
         * logging level, and PL/Java only checks once at VM start time, so in
         * the same session where 'create extension' was done, logging is
         * somewhat suppressed.
         */
        try ( Connection c = n1.connect() )
        {
          succeeding &= stateMachine(
            "saxon path examples path",
            null,

            Node.installSaxonAndExamplesAndPath(c,
              System.getProperty("mavenRepo"),
              System.getProperty("saxonVer"),
              true)
            .flatMap(Node::semiFlattenDiagnostics)
            .peek(Node::peek),

            // states 1,2: diagnostics* then a void result set (saxon install)
            (o,p,q) -> isDiagnostic(o, Set.of("error")) ? 1 : -2,
            (o,p,q) -> isVoidResultSet(o, 1, 1) ? 3 : false,

            // states 3,4: diagnostics* then a void result set (set classpath)
            (o,p,q) -> isDiagnostic(o, Set.of("error")) ? 3 : -4,
            (o,p,q) -> isVoidResultSet(o, 1, 1) ? 5 : false,

            // states 5,6: diagnostics* then void result set (example install)
            (o,p,q) -> isDiagnostic(o, Set.of("error", "warning")) ? 5 : -6,
            (o,p,q) -> isVoidResultSet(o, 1, 1) ? 7 : false,

            // states 7,8: diagnostics* then a void result set (set classpath)
            (o,p,q) -> isDiagnostic(o, Set.of("error")) ? 7 : -8,
            (o,p,q) -> isVoidResultSet(o, 1, 1) ? 9 : false,

            // state 9: must be end of input
            (o,p,q) -> null == o
          );

          /*
           * Exercise TrialPolicy some. Need another connection to change
           * vmoptions. Uses some example functions, so insert here before the
           * test of undeploying the examples.
           */
          try ( Connection c2 = n1.connect() )
          {
            succeeding &= useTrialPolicy(n1, c2, List.of(
              "grant {",
              "  permission",
              "    org.postgresql.pljava.policy.TrialPolicy$Permission;",
              "};"
            ));

            PreparedStatement tryForbiddenRead = c2.prepareStatement(
              "SELECT" +
              "  CASE WHEN javatest.java_getsystemproperty('java.home')" +
              "    OPERATOR(pg_catalog.=) ?" +
              "  THEN javatest.logmessage('INFO', 'trial policy test ok')" +
              "  ELSE javatest.logmessage('WARNING', 'trial policy test ng')" +
              "  END"
            );

            tryForbiddenRead.setString(1, System.getProperty("java.home"));

            succeeding &= stateMachine(
              "try to read a forbidden property",
              null,

              q(tryForbiddenRead, tryForbiddenRead::execute)
              .flatMap(Node::semiFlattenDiagnostics)
              .peek(Node::peek),

              (o,p,q) -> isDiagnostic(o, Set.of("error", "warning")) ? 1 : -2,
              (o,p,q) -> isVoidResultSet(o, 1, 1) ? 3 : false,
              (o,p,q) -> null == o
            );
            // done with connection c2
          }

          /*
           * Spin up an http server with a little jar file to serve, and test
           * that install_jar works with an http: url.
           *
           * First make a little jar empty but for a deployment descriptor.
           */
          String ddrName = "foo.ddr";
          Attributes a = new Attributes();
          a.putValue("SQLJDeploymentDescriptor", "TRUE");
          Manifest m = new Manifest();
          m.getEntries().put(ddrName, a);
          ByteArrayOutputStream baos = new ByteArrayOutputStream();
          JarOutputStream jos = new JarOutputStream(baos, m);
          jos.putNextEntry(new ZipEntry(ddrName));
          jos.write(
            (
              "SQLActions[]={\n\"BEGIN INSTALL\n" +
              "SELECT javatest.logmessage('INFO'," +
              " 'jar installed from http');\n" +
              "END INSTALL\",\n\"BEGIN REMOVE\n" +
              "BEGIN dummy\n" +
              "END dummy;\n" +
              "END REMOVE\"\n}\n"
            ).getBytes(UTF_8)
          );
          jos.closeEntry();
          jos.close();
          byte[] jar = baos.toByteArray();

          /*
           * Now an http server.
           */
          HttpServer hs =
            HttpServer.create(new InetSocketAddress("localhost", 0), 0);

          try (
            Connection c2 = n1.connect();
            AutoCloseable t = ((Supplier<AutoCloseable>)() ->
              {
                hs.start();
                return () -> hs.stop(0);
              }
            ).get()
          )
          {
            InetSocketAddress addr = hs.getAddress();

            String id = "bar", pw = "baz";

            URL u = new URI(
              "http", id+':'+pw, addr.getHostString(), addr.getPort(),
              "/foo.jar", null, null
            ).toURL();

            HttpContext hc = hs.createContext(
              u.getPath(),
              new HttpHandler()
              {
                @Override
                public void handle(HttpExchange t) throws IOException
                {
                  try ( InputStream is = t.getRequestBody() ) {
                    is.readAllBytes();
                  }
                  t.getResponseHeaders().add(
                    "Content-Type", "application/java-archive");
                  t.sendResponseHeaders(200, jar.length);
                  try ( OutputStream os = t.getResponseBody() ) {
                    os.write(jar);
                  }
                }
              }
            );

            hc.setAuthenticator(
              new BasicAuthenticator("CI realm")
              // ("CI realm", UTF_8) only available in Java 14 or later
              {
                @Override
                public boolean checkCredentials(String c_id, String c_pw)
                {
                    return id.equals(c_id) && pw.equals(c_pw);
                }
              }
            );

            succeeding &= useTrialPolicy(n1, c2, List.of(
              "grant codebase \"${org.postgresql.pljava.codesource}\" {",
              "  permission",
              "    java.net.URLPermission \"http:*\", \"GET:Accept\";",
              "};"
            ));

            succeeding &= stateMachine(
              "install a jar over http",
              null,

              Node.installJar(c2, u.toString(), "foo", true)
              .flatMap(Node::semiFlattenDiagnostics)
              .peek(Node::peek),

              (o,p,q) -> isDiagnostic(o, Set.of("error", "warning")) ? 1 : -2,
              (o,p,q) -> isVoidResultSet(o, 1, 1) ? 3 : false,
              (o,p,q) -> null == o
            );

            // done with connection c2 again, and the http server
          }

          /*
           * Also confirm that the generated undeploy actions work.
           */
          succeeding &= stateMachine(
            "remove jar void result",
            null,

            q(c, "SELECT sqlj.remove_jar('examples', true)")
            .flatMap(Node::semiFlattenDiagnostics)
            .peek(Node::peek),

            (o,p,q) -> isDiagnostic(o, Set.of("error")) ? 1 : -2,
            (o,p,q) -> isVoidResultSet(o, 1, 1) ? 3 : false,
            (o,p,q) -> null == o
          );

          /*
           * Get another new connection and make sure the extension can be
           * loaded in a non-superuser session.
           */
          try ( Connection c2 = n1.connect() )
          {
            succeeding &= stateMachine(
              "become non-superuser",
              null,

              q(c2,
                "CREATE ROLE alice;" +
                "GRANT USAGE ON SCHEMA sqlj TO alice;" +
                "SET SESSION AUTHORIZATION alice")
              .flatMap(Node::semiFlattenDiagnostics)
              .peek(Node::peek),

              (o,p,q) -> isDiagnostic(o, Set.of("error")) ? 1 : -2,
              NOTHING_OR_PGJDBC_ZERO_COUNT,
              NOTHING_OR_PGJDBC_ZERO_COUNT,
              NOTHING_OR_PGJDBC_ZERO_COUNT,
              (o,p,q) -> null == o
            );

            succeeding &= stateMachine(
              "load as non-superuser",
              null,

              q(c2, "SELECT null::pg_catalog.void" +
                    " FROM sqlj.get_classpath('public')")
              .flatMap(Node::semiFlattenDiagnostics)
              .peek(Node::peek),

              (o,p,q) -> isDiagnostic(o, Set.of("error")) ? 1 : -2,
              (o,p,q) -> isVoidResultSet(o, 1, 1) ? 3 : false,
              (o,p,q) -> null == o
            );
            // done with connection c2 again
          }

          /*
           * Make sure the extension drops cleanly and nothing
           * is left in sqlj.
           */
          succeeding &= stateMachine(
            "drop extension and schema no result",
            null,

            q(c, "DROP EXTENSION pljava;DROP SCHEMA sqlj")
            .flatMap(Node::semiFlattenDiagnostics)
            .peek(Node::peek),

            (o,p,q) -> isDiagnostic(o, Set.of("error")) ? 1 : -2,
            NOTHING_OR_PGJDBC_ZERO_COUNT,
            NOTHING_OR_PGJDBC_ZERO_COUNT,
            (o,p,q) -> null == o
          );
        }

        /*
         * Get another new connection and confirm that the old, pre-extension,
         * LOAD method of installing PL/Java works. It is largely obsolete in
         * the era of extensions, but still covers the use case of installing
         * PL/Java without admin access on the server filesystem to where
         * CREATE EXTENSION requires the files to be; they can still be
         * installed in some other writable location the server can read, and
         * pljava.module_path set to the right locations of the jars, and the
         * correct shared-object path given to LOAD.
         *
         * Also test the after-the-fact packaging up with CREATE EXTENSION
         * FROM unpackaged. That officially goes away in PG 13, where the
         * equivalent sequence
         *  CREATE EXTENSION pljava VERSION unpackaged
         *  \c
         *  ALTER EXTENSION pljava UPDATE
         * should be tested instead.
         */
        try ( Connection c = n1.connect() )
        {
          int majorVersion = c.getMetaData().getDatabaseMajorVersion();

          succeeding &= stateMachine(
            "load as non-extension",
            null,

            Node.loadPLJava(c)
            .flatMap(Node::semiFlattenDiagnostics)
            .peek(Node::peek),

            (o,p,q) -> isDiagnostic(o, Set.of("error")) ? 1 : -2,
            NOTHING_OR_PGJDBC_ZERO_COUNT,
            (o,p,q) -> null == o
          );

          if ( 13 <= majorVersion )
          {
            succeeding &= stateMachine(
              "create unpackaged (PG >= 13)",
              null,

              q(c, "CREATE EXTENSION pljava VERSION unpackaged")
              .flatMap(Node::semiFlattenDiagnostics)
              .peek(Node::peek),

              (o,p,q) -> isDiagnostic(o, Set.of("error")) ? 1 : -2,
              NOTHING_OR_PGJDBC_ZERO_COUNT,
              (o,p,q) -> null == o
            );
          }
        }

        /*
         * CREATE EXTENSION FROM unpackaged (or the second half of the
         * PG >= 13 CREATE EXTENSION VERSION unpackaged;ALTER EXTENSION UPDATE
         * sequence) has to happen over a new connection.
         */
        try ( Connection c = n1.connect() )
        {
          int majorVersion = c.getMetaData().getDatabaseMajorVersion();

          succeeding &= stateMachine(
            "package after loading",
            null,

            q(c, 13 > majorVersion
              ? "CREATE EXTENSION pljava FROM unpackaged"
              :  "ALTER EXTENSION pljava UPDATE")
            .flatMap(Node::semiFlattenDiagnostics)
            .peek(Node::peek),

            (o,p,q) -> isDiagnostic(o, Set.of("error")) ? 1 : -2,
            NOTHING_OR_PGJDBC_ZERO_COUNT,
            (o,p,q) -> null == o
          );

          /*
           * Again make sure extension drops cleanly with nothing left behind.
           */
          succeeding &= stateMachine(
            "drop extension and schema no result",
            null,

            q(c, "DROP EXTENSION pljava;DROP SCHEMA sqlj")
            .flatMap(Node::semiFlattenDiagnostics)
            .peek(Node::peek),

            (o,p,q) -> isDiagnostic(o, Set.of("error")) ? 1 : -2,
            NOTHING_OR_PGJDBC_ZERO_COUNT,
            NOTHING_OR_PGJDBC_ZERO_COUNT,
            (o,p,q) -> null == o
          );
        }
      } catch ( Throwable t )
      {
        succeeding = false;
        throw t;
      }

      System.out.println(results);
      succeeding &= (0 == results.get("ng"));
      System.exit(succeeding ? 0 : 1);
      '@ |
      jshell `
        -execution local `
        "-J--class-path=$packageJar;$jdbcJar" `
        "--class-path=$packageJar" `
        "-J--add-modules=java.sql.rowset,jdk.httpserver" `
        "-J-Dcom.impossibl.shadow.io.netty.noUnsafe=true" `
        "-J-Dpgconfig=$pgConfig" `
        "-J-DmavenRepo=$mavenRepo" `
        "-J-DsaxonVer=$saxonVer" -<|MERGE_RESOLUTION|>--- conflicted
+++ resolved
@@ -12,59 +12,6 @@
   APPVEYOR_RDP_PASSWORD: MrRobot@2020
   VCVARSALL: C:\Program Files (x86)\Microsoft Visual Studio 14.0\VC\vcvarsall.bat
   matrix:
-<<<<<<< HEAD
-#   - SYS: MINGW
-#     JDK: 9
-#     PG: 14
-#   - SYS: MINGW
-#     JDK: 10
-#     PG: 14
-    - SYS: MINGW
-      JDK: 11
-      PG: 14
-    - SYS: MINGW
-      JDK: 12
-      PG: 14
-    - SYS: MINGW
-      JDK: 13
-      PG: 14
-    - SYS: MINGW
-      JDK: 14
-      PG: 14
-    - SYS: MINGW
-      JDK: 15
-      PG: 14
-    - SYS: MSVC
-      JDK: 15
-      PG: 13
-#   - SYS: MSVC
-#     JDK: 14
-#     PG: 13
-#   - SYS: MSVC
-#     JDK: 13
-#     PG: 13
-#   - SYS: MSVC
-#     JDK: 12
-#     PG: 13
-    - SYS: MSVC
-      JDK: 11
-      PG: 13
-#   - SYS: MSVC
-#     JDK: 10
-#     PG: 13
-#   - SYS: MSVC
-#     JDK: 9
-#     PG: 12
-#   - SYS: MSVC
-#     JDK: 14
-#     PG: 11
-#   - SYS: MSVC
-#     JDK: 14
-#     PG: 10
-#   - SYS: MSVC
-#     JDK: 14
-#     PG: 9.6
-=======
     - SYS: MINGW
       JDK: 11
       PG: pacman
@@ -86,13 +33,12 @@
     - SYS: MSVC
       JDK: 21
       PG: 13
-    - SYS: MSVC
-      JDK: 21
-      PG: 12
-    - SYS: MSVC
-      JDK: 11
-      PG: 9.6
->>>>>>> fb5bf6f9
+#   - SYS: MSVC
+#     JDK: 21
+#     PG: 12
+#   - SYS: MSVC
+#     JDK: 11
+#     PG: 9.6
 before_build:
   - ps: .appveyor/appveyor_download_java.ps1
   - set JAVA_HOME=%ProgramFiles%\Java\jdk%JDK%
