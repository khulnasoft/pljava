<project xmlns="http://maven.apache.org/POM/4.0.0" xmlns:xsi="http://www.w3.org/2001/XMLSchema-instance"
	xsi:schemaLocation="http://maven.apache.org/POM/4.0.0 http://maven.apache.org/xsd/maven-4.0.0.xsd">
	<modelVersion>4.0.0</modelVersion>
	<groupId>org.postgresql</groupId>
	<artifactId>pljava.app</artifactId>
<<<<<<< HEAD
	<version>1.6.0-SNAPSHOT</version>
=======
	<version>1.5.4-SNAPSHOT</version>
>>>>>>> e2d0514f
	<packaging>pom</packaging>
	<name>PostgreSQL PL/Java</name>
	<url>https://tada.github.io/pljava/</url>
	<description>Java stored procedures for PostgreSQL</description>
	<properties>
		<project.build.sourceEncoding>UTF-8</project.build.sourceEncoding>
	</properties>

	<organization>
		<name>Tada AB</name>
		<url>http://tada.se/eng/</url>
	</organization>

	<inceptionYear>2003</inceptionYear>

	<licenses>
		<license>
			<name>BSD 3-clause</name>
			<comments>A business-friendly OSD-conformant license</comments>
		</license>
	</licenses>

	<issueManagement>
		<system>Github</system>
		<url>https://github.com/tada/pljava/issues</url>
	</issueManagement>

	<mailingLists>
		<mailingList>
			<name>Mailing list for PL/Java users and developers</name>
			<post>pljava-dev@lists.pgfoundry.org</post>
			<archive>http://lists.pgfoundry.org/pipermail/pljava-dev/</archive>
			<otherArchives>
				<otherArchive>http://news.gmane.org/gmane.comp.db.postgresql.pljava</otherArchive>
			</otherArchives>
		</mailingList>
	</mailingLists>

	<scm>
		<connection>scm:git:https://github.com/tada/pljava.git</connection>
		<developerConnection>scm:git:ssh://git@github.com/tada/pljava.git</developerConnection>
		<url>https://github.com/tada/pljava/tree/master/</url>
	</scm>

	<modules>
		<module>pljava-api</module>
		<module>pljava</module>
		<module>pljava-so</module>
		<module>pljava-ant</module>
		<module>pljava-examples</module>
		<module>pljava-packaging</module>
	</modules>

	<distributionManagement>
		<site>
			<id>site.pljava.tada.se</id>
			<name>PL/Java Developer Info</name>
			<url>github:http://tada.github.io/pljava/</url>
		</site>
	</distributionManagement>

<<<<<<< HEAD
	<dependencies>
		<dependency>
			<groupId>junit</groupId>
			<artifactId>junit</artifactId>
			<version>4.12</version>
			<scope>test</scope>
		</dependency>
	</dependencies>
=======
	<profiles>
		<profile>
			<id>srctgt6</id>
			<activation>
				<jdk>[1.6,9)</jdk>
			</activation>
			<build>
				<plugins>
					<plugin>
						<groupId>org.apache.maven.plugins</groupId>
						<artifactId>maven-compiler-plugin</artifactId>
						<version>2.5.1</version>
						<configuration>
							<source>1.6</source>
							<target>1.6</target>
						</configuration>
					</plugin>
				</plugins>
			</build>
		</profile>
		<profile>
			<id>release6</id>
			<activation>
				<jdk>[9,12)</jdk>
			</activation>
			<build>
				<plugins>
					<plugin>
						<groupId>org.apache.maven.plugins</groupId>
						<artifactId>maven-compiler-plugin</artifactId>
						<version>3.8.1</version>
						<configuration>
							<release>6</release>
						</configuration>
					</plugin>
				</plugins>
			</build>
		</profile>
		<profile>
			<id>release7</id>
			<activation>
				<jdk>[12,)</jdk>
			</activation>
			<build>
				<plugins>
					<plugin>
						<groupId>org.apache.maven.plugins</groupId>
						<artifactId>maven-compiler-plugin</artifactId>
						<version>3.8.1</version>
						<configuration>
							<release>7</release>
						</configuration>
					</plugin>
				</plugins>
			</build>
		</profile>
	</profiles>
>>>>>>> e2d0514f

	<build>
		<pluginManagement>
			<plugins>
				<plugin>
					<groupId>org.apache.maven.plugins</groupId>
					<artifactId>maven-install-plugin</artifactId>
					<version>2.5.2</version><!-- later versions are Java 7+ -->
				</plugin>
				<plugin>
					<groupId>org.apache.maven.plugins</groupId>
					<artifactId>maven-resources-plugin</artifactId>
					<version>3.0.1</version><!-- later versions are Java 7+ -->
				</plugin>
			</plugins>
		</pluginManagement>
		<plugins>
			<plugin>
				<groupId>org.apache.maven.plugins</groupId>
				<artifactId>maven-compiler-plugin</artifactId>
				<configuration>
<<<<<<< HEAD
					<source>1.7</source>
					<target>1.7</target>
=======
>>>>>>> e2d0514f
					<encoding>${project.build.sourceEncoding}</encoding>
				</configuration>
			</plugin>
			<plugin>
				<groupId>org.apache.maven.plugins</groupId>
				<artifactId>maven-jar-plugin</artifactId>
				<version>2.6</version>
			</plugin>
			<plugin>
				<groupId>org.apache.maven.plugins</groupId>
				<artifactId>maven-site-plugin</artifactId>
				<version>3.4</version>
				<dependencies>
					<dependency>
						<groupId>org.apache.maven.doxia</groupId>
						<artifactId>doxia-module-markdown</artifactId>
						<version>1.6</version>
					</dependency>
					<dependency>
						<groupId>net.trajano.wagon</groupId>
						<artifactId>wagon-git</artifactId>
						<version>2.0.4</version>
					</dependency>
				</dependencies>
				<configuration>
					<relativizeDecorationLinks>false</relativizeDecorationLinks>
				</configuration>
				<executions>
					<execution>
						<id>attach-descriptor</id>
						<goals>
							<goal>attach-descriptor</goal>
						</goals>
					</execution>
				</executions>
			</plugin>
		</plugins>
	</build>
	<reporting>
		<plugins>
			<plugin>
				<groupId>org.apache.maven.plugins</groupId>
				<artifactId>maven-project-info-reports-plugin</artifactId>
				<version>2.8</version>
			</plugin>
			<plugin>
				<groupId>org.apache.maven.plugins</groupId>
				<artifactId>maven-javadoc-plugin</artifactId>
				<version>2.10.3</version>
				<reportSets>
					<reportSet>
						<reports>
							<report>javadoc-no-fork</report>
						</reports>
					</reportSet>
				</reportSets>
			</plugin>
		</plugins>
	</reporting>
</project><|MERGE_RESOLUTION|>--- conflicted
+++ resolved
@@ -3,11 +3,7 @@
 	<modelVersion>4.0.0</modelVersion>
 	<groupId>org.postgresql</groupId>
 	<artifactId>pljava.app</artifactId>
-<<<<<<< HEAD
 	<version>1.6.0-SNAPSHOT</version>
-=======
-	<version>1.5.4-SNAPSHOT</version>
->>>>>>> e2d0514f
 	<packaging>pom</packaging>
 	<name>PostgreSQL PL/Java</name>
 	<url>https://tada.github.io/pljava/</url>
@@ -69,21 +65,11 @@
 		</site>
 	</distributionManagement>
 
-<<<<<<< HEAD
-	<dependencies>
-		<dependency>
-			<groupId>junit</groupId>
-			<artifactId>junit</artifactId>
-			<version>4.12</version>
-			<scope>test</scope>
-		</dependency>
-	</dependencies>
-=======
 	<profiles>
 		<profile>
-			<id>srctgt6</id>
+			<id>srctgt7</id>
 			<activation>
-				<jdk>[1.6,9)</jdk>
+				<jdk>[1.7,9)</jdk>
 			</activation>
 			<build>
 				<plugins>
@@ -92,26 +78,8 @@
 						<artifactId>maven-compiler-plugin</artifactId>
 						<version>2.5.1</version>
 						<configuration>
-							<source>1.6</source>
-							<target>1.6</target>
-						</configuration>
-					</plugin>
-				</plugins>
-			</build>
-		</profile>
-		<profile>
-			<id>release6</id>
-			<activation>
-				<jdk>[9,12)</jdk>
-			</activation>
-			<build>
-				<plugins>
-					<plugin>
-						<groupId>org.apache.maven.plugins</groupId>
-						<artifactId>maven-compiler-plugin</artifactId>
-						<version>3.8.1</version>
-						<configuration>
-							<release>6</release>
+							<source>1.7</source>
+							<target>1.7</target>
 						</configuration>
 					</plugin>
 				</plugins>
@@ -120,7 +88,7 @@
 		<profile>
 			<id>release7</id>
 			<activation>
-				<jdk>[12,)</jdk>
+				<jdk>[9,)</jdk>
 			</activation>
 			<build>
 				<plugins>
@@ -136,7 +104,15 @@
 			</build>
 		</profile>
 	</profiles>
->>>>>>> e2d0514f
+
+	<dependencies>
+		<dependency>
+			<groupId>junit</groupId>
+			<artifactId>junit</artifactId>
+			<version>4.12</version>
+			<scope>test</scope>
+		</dependency>
+	</dependencies>
 
 	<build>
 		<pluginManagement>
@@ -158,11 +134,6 @@
 				<groupId>org.apache.maven.plugins</groupId>
 				<artifactId>maven-compiler-plugin</artifactId>
 				<configuration>
-<<<<<<< HEAD
-					<source>1.7</source>
-					<target>1.7</target>
-=======
->>>>>>> e2d0514f
 					<encoding>${project.build.sourceEncoding}</encoding>
 				</configuration>
 			</plugin>
